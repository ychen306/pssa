#include "BlockBuilder.h"
#include "PSSA.h"
#include "llvm/IR/Dominators.h"
#include "llvm/IR/Function.h"
#include "llvm/IR/InstIterator.h"
#include "llvm/IR/Instructions.h"
#include "llvm/IR/Verifier.h"
#include "llvm/Support/CommandLine.h"
#include "llvm/Transforms/Utils/PromoteMemToReg.h"

using namespace llvm;

namespace {

cl::opt<bool>
    DumpBeforeErasing("dump-before-erasing",
                      cl::desc("dump function before erasing old basic blocks"),
                      cl::init(false));

class PSSALowering {
  Function *F;
  LLVMContext &Ctx;
  BasicBlock *Entry; // The new entry block for F

  // Lower a vloop and return the loop-header and exit.
  std::pair<BasicBlock *, BasicBlock *> lower(VLoop *VL, BasicBlock *Preheader);

  SmallVector<AllocaInst *> Allocas;
  AllocaInst *createAlloca(Type *Ty, const Twine &Name, BasicBlock *BB) {
    AllocaInst *Alloca;
    if (!BB->empty())
      Alloca = new AllocaInst(Ty, 0, Name, &BB->front());
    else
      Alloca = new AllocaInst(Ty, 0, Name, BB);
    Allocas.push_back(Alloca);
    return Alloca;
  }

  void demotePhi(PredicatedSSA *PSSA, PHINode *PN);

  DenseMap<PHINode *, Value *> ReplacedPhis;

public:
  PSSALowering(Function *F) : F(F), Ctx(F->getContext()) {}
  void run(VLoop *TopLevelVL);
};
} // namespace

void PSSALowering::demotePhi(PredicatedSSA *PSSA, PHINode *PN) {
  // Demote the phi to memory
  auto *Alloca = new AllocaInst(PN->getType(), 0, nullptr /*ArraySize*/,
                                Align(), PN->getName() + ".demoted");
  Allocas.push_back(Alloca);
  PSSA->getEntry().insert(Alloca, nullptr);

  auto InsertPt = PSSA->getInsertPoint(PN);
  auto *VL = InsertPt.VL;
  for (unsigned i = 0; i < PN->getNumIncomingValues(); i++) {
    auto *SI = new StoreInst(PN->getIncomingValue(i), Alloca,
                             false /*isVolatile*/, Align());
    InsertPt.insert(SI, VL->getPhiCondition(PN, i));
  }

  auto *Reload = new LoadInst(PN->getType(), Alloca, PN->getName() + ".reload",
                              false /*isVolatile*/, Align());
  auto *Cond = VL->getInstCond(PN);
  InsertPt.insert(Reload, Cond);
  PN->replaceAllUsesWith(Reload);
  ReplacedPhis[PN] = Reload;
  VL->erase(InsertPt.It);
}

static void fixDefUseDominance(Function *F, DominatorTree &DT) {
  // Find instructions not dominating their uses.
  // This happens when we move things across branches.
  DenseMap<Instruction *, SmallVector<Instruction *, 4>> BrokenUseDefs;
  for (Instruction &I : instructions(F)) {
    for (User *U : I.users()) {
      // Special case when the user is a phi-node
      if (auto *PN = dyn_cast<PHINode>(U)) {
        BasicBlock *IncomingBlock;
        Value *IncomingValue;
        for (auto Incoming : zip(PN->blocks(), PN->incoming_values())) {
          std::tie(IncomingBlock, IncomingValue) = Incoming;
          if (IncomingValue == &I &&
              !DT.dominates(I.getParent(), IncomingBlock)) {
            BrokenUseDefs[&I].push_back(PN);
            break;
          }
        }
        continue;
      }

      auto *UserInst = dyn_cast<Instruction>(U);
      if (UserInst && !DT.dominates(&I, UserInst))
        BrokenUseDefs[&I].push_back(UserInst);
    }
  }

  SmallVector<AllocaInst *> Allocas;
  for (auto &KV : BrokenUseDefs) {
    Instruction *I = KV.first;
    ArrayRef<Instruction *> Users = KV.second;

    auto *Alloca = new AllocaInst(I->getType(), 0, I->getName() + ".mem",
                                  &*F->getEntryBlock().getFirstInsertionPt());
    new StoreInst(I, Alloca, I->getNextNode());
    Allocas.push_back(Alloca);
    for (Instruction *UserInst : Users) {
      if (auto *PN = dyn_cast<PHINode>(UserInst)) {
        // Need to do the reload in predecessor for the phinodes
        for (unsigned i = 0; i < PN->getNumIncomingValues(); i++) {
          Value *V = PN->getIncomingValue(i);
          if (V != I)
            continue;
          auto *Reload = new LoadInst(
              I->getType(), Alloca, I->getName() + ".reload",
              PN->getIncomingBlock(i)->getTerminator() /*insert before*/);
          PN->setIncomingValue(i, Reload);
        }
        continue;
      }
      auto *Reload =
          new LoadInst(I->getType(), Alloca, I->getName() + ".reload",
                       UserInst /*insert before*/);
      UserInst->replaceUsesOfWith(I, Reload);
    }
  }

  PromoteMemToReg(Allocas, DT);
  assert(!verifyFunction(*F, &errs()));
}

// Move I to the end of BB
static void moveToEnd(Instruction *I, BasicBlock *BB) {
  if (I->getParent())
    I->removeFromParent();
  BB->getInstList().push_back(I);
  assert(I->getParent() == BB);
}

static void moveToBegin(Instruction *I, BasicBlock *BB) {
  if (I->getParent())
    I->removeFromParent();
  BB->getInstList().push_front(I);
}

std::pair<BasicBlock *, BasicBlock *>
PSSALowering::lower(VLoop *VL, BasicBlock *Preheader) {
  BasicBlock *Header = nullptr;
  BasicBlock *Latch = nullptr;
  BasicBlock *Exit = nullptr;

  // Allocate an alloca that tells us whether we should exit the loop
  AllocaInst *ShouldContinueAlloca = nullptr;
  if (VL->isLoop()) {
    Header = BasicBlock::Create(Ctx, "header", F);
    Latch = BasicBlock::Create(Ctx, "latch", F);
    Exit = BasicBlock::Create(Ctx, "exit", F);
    // Branch from preheader to the header.
    // We will wire latch with exit and header later
    BranchInst::Create(Header /*if true*/, Preheader /*insert at end*/);

    ShouldContinueAlloca =
        createAlloca(Type::getInt1Ty(Ctx), "should.continue.mem", Header);
    // intialize it to false
    new StoreInst(ConstantInt::getFalse(Ctx), ShouldContinueAlloca, Header);

    // Lower the Mu nodes
    for (auto *PN : VL->mus()) {
      assert(Preheader && Header && Latch);
      moveToBegin(PN, Header);
      PN->setIncomingBlock(0, Preheader);
      PN->setIncomingBlock(1, Latch);
    }
  }

  auto UseScalar = [&](Value *V) {
    auto *PN = dyn_cast<PHINode>(V);
    if (PN && ReplacedPhis.count(PN))
      return ReplacedPhis.lookup(PN);
    return V;
  };
  BlockBuilder BBuilder(VL->isLoop() ? Header : Entry, UseScalar);

  // Lower the loop items in order
  for (auto &InstOrLoop : VL->items()) {
    // Emit the sub-loop recursively
    if (auto *SubVL = InstOrLoop.asLoop()) {
      BasicBlock *SubLoopHeader, *SubLoopExit;
      auto *LoopCond = SubVL->getLoopCond();
      BasicBlock *Preheader = BBuilder.getBlockFor(LoopCond);
      std::tie(SubLoopHeader, SubLoopExit) = lower(SubVL, Preheader);
      BBuilder.setBlockForCondition(SubLoopExit, LoopCond);
    } else {
      auto *I = InstOrLoop.asInstruction();
      assert(I);
      auto *Cond = VL->getInstCond(I);
      assert(!isa<PHINode>(I) && "Phis should have been demoted");
      moveToEnd(I, BBuilder.getBlockFor(Cond));
    }
  }

  // We are done if we are lowering the top-level "loop"
  if (!VL->isLoop())
    return {nullptr, nullptr};

  // Conditionally set the continue flag dependending on the backedge condition
  assert(ShouldContinueAlloca);
  new StoreInst(ConstantInt::getTrue(Ctx), ShouldContinueAlloca,
                BBuilder.getBlockFor(VL->getBackEdgeCond()));

  // Join all the control-flow to the latch
  BranchInst::Create(Latch, BBuilder.getBlockFor(nullptr));
  assert(!Latch->getTerminator());
  // Figure out whether we should exit the loop or continue
  auto *ShouldContinue = new LoadInst(
      Type::getInt1Ty(Ctx), ShouldContinueAlloca, "should.continue", Latch);
  BranchInst::Create(Header, Exit, ShouldContinue, Latch);

  return {Header, Exit};
}

void PSSALowering::run(VLoop *TopLevelVL) {
  // demote the phi nodes to make lowering easier (so we don't have to consider
  // them)
  SmallVector<PHINode *> Phis;
  SmallVector<VLoop *> Worklist{TopLevelVL};
  while (!Worklist.empty()) {
    auto *VL = Worklist.pop_back_val();
    for (auto &InstOrLoop : VL->items()) {
      if (auto *PN = dyn_cast_or_null<PHINode>(InstOrLoop.asInstruction())) {
        if (!VL->isMu(PN))
          Phis.push_back(PN);
      } else if (auto *SubVL = InstOrLoop.asLoop()) {
        Worklist.push_back(SubVL);
      }
    }
  }
  auto *PSSA = TopLevelVL->getPSSA();
  for (auto *PN : Phis)
    demotePhi(PSSA, PN);

  /////////
  // Now actually do the lowering
  //////////

  Entry = BasicBlock::Create(Ctx, "entry", F);

  lower(TopLevelVL, nullptr /* preheader */);

  // Kill all of the forward phis which we've replaced with allocas
  for (auto &KV : ReplacedPhis)
    delete KV.first;

  auto *RetTy = F->getReturnType();
  for (auto &BB : *F) {
    if (BB.getTerminator())
      continue;
    if (RetTy->isVoidTy())
      ReturnInst::Create(Ctx, &BB);
    else
      ReturnInst::Create(Ctx, Constant::getNullValue(RetTy), &BB);
  }

  // Restore SSA
  DominatorTree DT(*F);
  PromoteMemToReg(Allocas, DT);
  fixDefUseDominance(F, DT);
}

void lowerPSSAToLLVM(Function *F, PredicatedSSA &PSSA) {
  // Clean up the function before we start the lowering
  std::vector<Instruction *> Insts;
  for (auto &I : instructions(F))
    Insts.push_back(&I);
  std::vector<Instruction *> DeadInsts;
  for (auto *I : Insts) {
    if (PSSA.contains(I))
      I->removeFromParent();
    else // otherwise just remove the dead instructions
<<<<<<< HEAD
      I->eraseFromParent();
=======
      DeadInsts.push_back(I);
>>>>>>> 771d2ebe
  }
  for (auto *I : DeadInsts)
    I->dropAllReferences();
  for (auto *I : DeadInsts)
    I->eraseFromParent();
  F->dropAllReferences();

  PSSALowering Lowering(F);
  Lowering.run(&PSSA.getTopLevel());
}<|MERGE_RESOLUTION|>--- conflicted
+++ resolved
@@ -279,11 +279,7 @@
     if (PSSA.contains(I))
       I->removeFromParent();
     else // otherwise just remove the dead instructions
-<<<<<<< HEAD
-      I->eraseFromParent();
-=======
       DeadInsts.push_back(I);
->>>>>>> 771d2ebe
   }
   for (auto *I : DeadInsts)
     I->dropAllReferences();
